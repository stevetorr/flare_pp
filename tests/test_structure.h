#include "b2.h"
#include "b2_simple.h"
#include "b3.h"
#include "structure.h"
#include "four_body.h"
#include "normalized_dot_product.h"
#include "norm_dot_icm.h"
#include "squared_exponential.h"
#include "structure.h"
#include "three_body.h"
#include "three_body_wide.h"
#include "two_body.h"
#include "gtest/gtest.h"
#include <Eigen/Dense>
#include <chrono>
#include <cmath>
#include <iostream>
#include <stdlib.h>

class StructureTest : public ::testing::Test {
public:
  int n_atoms = 10;
  int n_species = 3;
  Eigen::MatrixXd cell, cell_2, cell_3;
  std::vector<int> species, species_2, species_3;
  Eigen::MatrixXd positions, positions_2, positions_3;
  B2 ps;
  B2_Simple ps_simple;
  std::vector<Descriptor *> dc;
  Structure test_struc, test_struc_2, test_struc_3;
  DescriptorValues struc_desc;

  double cell_size = 10;
  double cutoff = cell_size / 2;
  int N = 3;
  int L = 3;
  std::string radial_string = "chebyshev";
  std::string cutoff_string = "cosine";
  std::vector<double> radial_hyps{0, cutoff};
  std::vector<double> cutoff_hyps;
  std::vector<int> descriptor_settings{n_species, N, L};
  int descriptor_index = 0;
  std::vector<double> many_body_cutoffs{cutoff};

  double sigma = 2.0;
  double ls = 0.9;
<<<<<<< HEAD
  int power = 1;
  NormalizedDotProduct kernel_3;
=======
  int power = 2;
  NormalizedDotProduct_ICM kernel_3;
>>>>>>> 13acbfe0
  SquaredExponential kernel;
  Eigen::MatrixXd icm_coeffs;

  StructureTest() {
    // Make positions.
    cell = Eigen::MatrixXd::Identity(3, 3) * cell_size;
    cell_2 = Eigen::MatrixXd::Identity(3, 3) * cell_size;
    cell_3 = Eigen::MatrixXd::Identity(3, 3) * cell_size;

    positions = Eigen::MatrixXd::Random(n_atoms, 3) * cell_size / 2;
    positions_2 = Eigen::MatrixXd::Random(n_atoms, 3) * cell_size / 2;
    positions_3 = Eigen::MatrixXd::Random(n_atoms, 3) * cell_size / 2;

    // Make random species.
    for (int i = 0; i < n_atoms; i++) {
      species.push_back(rand() % n_species);
      species_2.push_back(rand() % n_species);
      species_3.push_back(rand() % n_species);
    }

    ps = B2(radial_string, cutoff_string, radial_hyps, cutoff_hyps,
            descriptor_settings);
    ps_simple = B2_Simple(radial_string, cutoff_string, radial_hyps,
                          cutoff_hyps, descriptor_settings);

    dc.push_back(&ps_simple);

    test_struc = Structure(cell, species, positions, cutoff, dc);
    test_struc_2 = Structure(cell_2, species_2, positions_2, cutoff, dc);
    test_struc_3 = Structure(cell_3, species_3, positions_3, cutoff, dc);

    struc_desc = test_struc.descriptors[0];

    kernel = SquaredExponential(sigma, ls);

    icm_coeffs = Eigen::MatrixXd::Zero(3, 3);
    // icm_coeffs << 1, 2, 3, 2, 3, 4, 3, 4, 5;
    icm_coeffs << 1, 0.001, 0.001, 0.001, 1, 0.001, 0.001, 0.001, 1;
    kernel_3 = NormalizedDotProduct_ICM(sigma, power, icm_coeffs);
    // kernel_3 = NormalizedDotProduct(sigma, power);
  }
};<|MERGE_RESOLUTION|>--- conflicted
+++ resolved
@@ -44,13 +44,8 @@
 
   double sigma = 2.0;
   double ls = 0.9;
-<<<<<<< HEAD
-  int power = 1;
-  NormalizedDotProduct kernel_3;
-=======
   int power = 2;
   NormalizedDotProduct_ICM kernel_3;
->>>>>>> 13acbfe0
   SquaredExponential kernel;
   Eigen::MatrixXd icm_coeffs;
 
